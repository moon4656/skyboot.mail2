from fastapi import APIRouter, HTTPException, Depends, UploadFile, File, Query, Form, status
from fastapi.responses import FileResponse, JSONResponse
from fastapi.security import HTTPBearer, HTTPAuthorizationCredentials
from sqlalchemy.orm import Session
from sqlalchemy import and_, or_, desc, asc
from typing import List, Optional, Dict, Any
import os
import uuid
import shutil
from datetime import datetime, timedelta
import mimetypes
import logging
import json

from ..database.user import get_db
from ..model.user_model import User
from ..model.mail_model import FolderType, Mail, MailUser, MailRecipient, MailAttachment, MailFolder, MailInFolder, MailLog
from ..schemas.mail_schema import (
    MailSendRequest,
    MailResponse,
    MailListResponse,
    MailSendResponse,
    MailDetailResponse,
    MailListWithPaginationResponse,
    MailUserResponse,
    PaginationResponse,
    RecipientType,
    MailStatus,
    MailPriority,
)
from ..service.mail_service import MailService
from ..service.auth_service import get_current_user
from ..middleware.tenant_middleware import get_current_org_id, get_current_organization

# 로깅 설정
logging.basicConfig(level=logging.INFO)
logger = logging.getLogger(__name__)

# 라우터 초기화 - 필수 기능
router = APIRouter(tags=["메일 핵심 기능"])

# 보안 설정
security = HTTPBearer()

# 첨부파일 저장 디렉토리
ATTACHMENT_DIR = "attachments"
os.makedirs(ATTACHMENT_DIR, exist_ok=True)


@router.post("/send", response_model=MailSendResponse, summary="메일 발송")
async def send_mail(
    to_emails: str = Form(..., description="수신자 이메일 (쉼표로 구분)"),
    cc_emails: Optional[str] = Form(None, description="참조 이메일 (쉼표로 구분)"),
    bcc_emails: Optional[str] = Form(None, description="숨은참조 이메일 (쉼표로 구분)"),
    subject: str = Form(..., description="메일 제목"),
    content: str = Form(..., description="메일 내용"),
    priority: MailPriority = Form(MailPriority.NORMAL, description="메일 우선순위"),
    attachments: List[UploadFile] = File(None, description="첨부파일"),
    current_user: User = Depends(get_current_user),
    current_org_id: str = Depends(get_current_org_id),
    db: Session = Depends(get_db)
) -> MailSendResponse:
    """
    메일 발송 API
    조직 내에서 메일을 발송합니다.
    """
    try:
        logger.info(f"📤 메일 발송 시작 - 조직: {current_org_id}, 사용자: {current_user.email}, 수신자: {to_emails}")
        
        # 조직 내에서 메일 사용자 조회
        mail_user = db.query(MailUser).filter(
            MailUser.user_uuid == current_user.user_uuid,
            MailUser.org_id == current_org_id
        ).first()
        if not mail_user:
            raise HTTPException(status_code=404, detail="Mail user not found in this organization")
        
        # 메일 생성 (조직 ID 포함)
        mail_uuid = str(uuid.uuid4())
        mail = Mail(
            mail_uuid=mail_uuid,
            sender_uuid=mail_user.user_uuid,
            org_id=current_org_id,
            subject=subject,
            body_text=content,
            priority=priority,
            status=MailStatus.SENT,
            is_draft=False,
            created_at=datetime.utcnow(),
            sent_at=datetime.utcnow(),
            message_id=str(uuid.uuid4())
        )
        
        db.add(mail)
        db.flush()
        
        # 수신자 처리
        recipients = []
        
        # TO 수신자 처리 (조직별 격리)
        if to_emails:
            for email in to_emails.split(','):
                email = email.strip()
                if email:
                    # 같은 조직 내에서 수신자 사용자 찾기
                    recipient_user = db.query(MailUser).filter(
                        MailUser.email == email,
                        MailUser.org_id == current_org_id
                    ).first()
                    
                    if not recipient_user:
                        # 조직 내에 없는 경우 외부 사용자로 임시 생성
                        external_user_uuid = str(uuid.uuid4())
                        recipient_user = MailUser(
<<<<<<< HEAD
                            user_id=mail_user.user_id,  # user_id 추가
=======
                            user_uuid=external_user_uuid,
>>>>>>> d7d51132
                            email=email,
                            password_hash="external_user",  # 외부 사용자 표시
                            is_active=False,
                            org_id=current_org_id  # 현재 조직에 속하도록 설정
                        )
                        db.add(recipient_user)
                        db.flush()
                    
                    recipient_type_value = RecipientType.TO.value
                    logger.info(f"🔍 DEBUG: RecipientType.TO.value = {recipient_type_value}")
                    logger.info(f"🔍 DEBUG: type(recipient_type_value) = {type(recipient_type_value)}")
                    
                    recipient = MailRecipient(
                        mail_uuid=mail.mail_uuid,
                        recipient_uuid=recipient_user.user_uuid,
                        recipient_type=recipient_type_value
                    )
                    logger.info(f"🔍 DEBUG: recipient.recipient_type = {recipient.recipient_type}")
                    logger.info(f"🔍 DEBUG: type(recipient.recipient_type) = {type(recipient.recipient_type)}")
                    recipients.append(recipient)
                    db.add(recipient)
        
        # CC 수신자 처리 (조직별 격리)
        if cc_emails:
            for email in cc_emails.split(','):
                email = email.strip()
                if email:
                    # 같은 조직 내에서 수신자 사용자 찾기
                    recipient_user = db.query(MailUser).filter(
                        MailUser.email == email,
                        MailUser.org_id == current_org_id
                    ).first()
                    
                    if not recipient_user:
                        # 조직 내에 없는 경우 외부 사용자로 임시 생성
                        external_user_uuid = str(uuid.uuid4())
                        recipient_user = MailUser(
                            user_uuid=external_user_uuid,
                            email=email,
                            password_hash="external_user",  # 외부 사용자 표시
                            is_active=False,
                            org_id=current_org_id  # 현재 조직에 속하도록 설정
                        )
                        db.add(recipient_user)
                        db.flush()
                    
                    recipient = MailRecipient(
                        mail_uuid=mail.mail_uuid,
                        recipient_uuid=recipient_user.user_uuid,
                        recipient_type=RecipientType.CC.value
                    )
                    recipients.append(recipient)
                    db.add(recipient)
        
        # BCC 수신자 처리 (조직별 격리)
        if bcc_emails:
            for email in bcc_emails.split(','):
                email = email.strip()
                if email:
                    # 같은 조직 내에서 수신자 사용자 찾기
                    recipient_user = db.query(MailUser).filter(
                        MailUser.email == email,
                        MailUser.org_id == current_org_id
                    ).first()
                    
                    if not recipient_user:
                        # 조직 내에 없는 경우 외부 사용자로 임시 생성
                        external_user_uuid = str(uuid.uuid4())
                        recipient_user = MailUser(
<<<<<<< HEAD
                            user_id=mail_user.user_id,  # user_id 추가
=======
                            user_uuid=external_user_uuid,
>>>>>>> d7d51132
                            email=email,
                            password_hash="external_user",  # 외부 사용자 표시
                            is_active=False,
                            org_id=current_org_id  # 현재 조직에 속하도록 설정
                        )
                        db.add(recipient_user)
                        db.flush()
                    
                    recipient = MailRecipient(
                        mail_uuid=mail.mail_uuid,
                        recipient_uuid=recipient_user.user_uuid,
                        recipient_type=RecipientType.BCC.value
                    )
                    recipients.append(recipient)
                    db.add(recipient)
        
        # 첨부파일 처리
        attachment_list = []
        if attachments:
            for attachment in attachments:
                if attachment.filename:
                    # 파일 저장
                    file_id = str(uuid.uuid4())
                    file_extension = os.path.splitext(attachment.filename)[1]
                    saved_filename = f"{file_id}{file_extension}"
                    file_path = os.path.join(ATTACHMENT_DIR, saved_filename)
                    
                    with open(file_path, "wb") as buffer:
                        shutil.copyfileobj(attachment.file, buffer)
                    
                    # 첨부파일 정보 저장
                    mail_attachment = MailAttachment(
                        attachment_uuid=file_id,
                        mail_uuid=mail.mail_uuid,
                        filename=attachment.filename,
                        file_path=file_path,
                        file_size=os.path.getsize(file_path),
                        content_type=attachment.content_type or mimetypes.guess_type(attachment.filename)[0]
                    )
                    attachment_list.append(mail_attachment)
                    db.add(mail_attachment)
        
        db.commit()
        
        logger.info(f"✅ 메일 발송 완료 - 조직: {current_org_id}, 메일 ID: {mail.mail_uuid}, 수신자 수: {len(recipients)}, 첨부파일 수: {len(attachment_list)}")
        
        return MailSendResponse(
            success=True,
            message="메일이 성공적으로 발송되었습니다.",
            mail_uuid=mail.mail_uuid,
            sent_at=mail.sent_at
        )
        
    except HTTPException:
        db.rollback()
        raise
    except Exception as e:
        db.rollback()
        logger.error(f"❌ 메일 발송 실패 - 조직: {current_org_id}, 사용자: {current_user.email}, 오류: {str(e)}")
        raise HTTPException(status_code=500, detail=f"메일 발송 중 오류가 발생했습니다: {str(e)}")


@router.post("/send-json", response_model=MailSendResponse, summary="메일 발송 (JSON)")
async def send_mail_json(
    mail_data: MailSendRequest,
    current_user: User = Depends(get_current_user),
    current_org_id: str = Depends(get_current_org_id),
    db: Session = Depends(get_db)
) -> MailSendResponse:
    """
    JSON 요청으로 메일 발송 API
    조직 내에서 메일을 발송합니다.
    """
    try:
        logger.info(f"📤 메일 발송 시작 (JSON) - 조직: {current_org_id}, 사용자: {current_user.email}, 수신자: {mail_data.to}")
        
        # 조직 내에서 메일 사용자 조회
        mail_user = db.query(MailUser).filter(
            MailUser.user_uuid == current_user.user_uuid,
            MailUser.org_id == current_org_id
        ).first()
        if not mail_user:
            raise HTTPException(status_code=404, detail="Mail user not found in this organization")
        
        # 메일 생성 (조직 ID 포함)
        mail_uuid = str(uuid.uuid4())
        mail = Mail(
            mail_uuid=mail_uuid,
            sender_uuid=mail_user.user_uuid,
            org_id=current_org_id,
            subject=mail_data.subject,
            body_text=mail_data.body_text,
            body_html=mail_data.body_html,
            sent_at=datetime.utcnow(),
            status=MailStatus.SENT,
            priority=mail_data.priority
        )
        db.add(mail)
        db.flush()
        
        # 수신자 처리
        recipients = []
        
        # TO 수신자 처리 (조직별 격리)
        if mail_data.to:
            for email in mail_data.to:
                # 같은 조직 내에서 수신자 사용자 찾기
                recipient_user = db.query(MailUser).filter(
                    MailUser.email == email,
                    MailUser.org_id == current_org_id
                ).first()
                
                if not recipient_user:
                    # 조직 내에 없는 경우 외부 사용자로 임시 생성
                    external_user_uuid = str(uuid.uuid4())
                    recipient_user = MailUser(
                        user_id=external_user_uuid,  # user_id 추가
                        user_uuid=external_user_uuid,
                        email=email,
                        password_hash="external_user",  # 외부 사용자 표시
                        is_active=False,
                        org_id=current_org_id  # 현재 조직에 속하도록 설정
                    )
                    db.add(recipient_user)
                    db.flush()
                
                recipient = MailRecipient(
                    mail_uuid=mail.mail_uuid,
                    recipient_email=email,
                    recipient_type=RecipientType.TO.value
                )
                recipients.append(recipient)
                db.add(recipient)
        
        # CC 수신자 처리 (조직별 격리)
        if mail_data.cc:
            for email in mail_data.cc:
                # 같은 조직 내에서 수신자 사용자 찾기
                recipient_user = db.query(MailUser).filter(
                    MailUser.email == email,
                    MailUser.org_id == current_org_id
                ).first()
                
                if not recipient_user:
                    # 조직 내에 없는 경우 외부 사용자로 임시 생성
                    external_user_uuid = str(uuid.uuid4())
                    recipient_user = MailUser(
                        user_id=external_user_uuid,  # user_id 추가
                        user_uuid=external_user_uuid,
                        email=email,
                        password_hash="external_user",  # 외부 사용자 표시
                        is_active=False,
                        org_id=current_org_id  # 현재 조직에 속하도록 설정
                    )
                    db.add(recipient_user)
                    db.flush()
                
                recipient = MailRecipient(
                    mail_uuid=mail.mail_uuid,
                    recipient_email=email,
                    recipient_type=RecipientType.CC.value
                )
                recipients.append(recipient)
                db.add(recipient)
        
        # BCC 수신자 처리 (조직별 격리)
        if mail_data.bcc:
            for email in mail_data.bcc:
                # 같은 조직 내에서 수신자 사용자 찾기
                recipient_user = db.query(MailUser).filter(
                    MailUser.email == email,
                    MailUser.org_id == current_org_id
                ).first()
                
                if not recipient_user:
                    # 조직 내에 없는 경우 외부 사용자로 임시 생성
                    external_user_uuid = str(uuid.uuid4())
                    recipient_user = MailUser(
                        user_id=external_user_uuid,  # user_id 추가
                        user_uuid=external_user_uuid,
                        email=email,
                        password_hash="external_user",  # 외부 사용자 표시
                        is_active=False,
                        org_id=current_org_id  # 현재 조직에 속하도록 설정
                    )
                    db.add(recipient_user)
                    db.flush()
                
                recipient = MailRecipient(
                    mail_uuid=mail.mail_uuid,
                    recipient_email=email,
                    recipient_type=RecipientType.BCC.value
                )
                recipients.append(recipient)
                db.add(recipient)
        
        # 메일 로그 생성
        mail_log = MailLog(
            mail_uuid=mail.mail_uuid,
            user_uuid=mail_user.user_uuid,
            action="SEND",
            details=f"메일 발송 - 수신자: {len(recipients)}명"
        )
        db.add(mail_log)
        
        # 실제 메일 발송 (SMTP)
        try:
            mail_service = MailService()
            smtp_result = await mail_service.send_email_smtp(
                sender_email=mail_user.email,
                recipient_emails=[r.recipient_email for r in recipients],
                subject=mail_data.subject,
                body_text=mail_data.body_text,
                body_html=mail_data.body_html,
                org_id=current_org_id
            )
            
            if not smtp_result.get('success', False):
                logger.error(f"❌ SMTP 발송 실패 - 조직: {current_org_id}, 메일 ID: {mail.mail_uuid}, 오류: {smtp_result.get('error')}")
                mail.status = MailStatus.FAILED
                
                # 실패 로그 추가
                fail_log = MailLog(
                    mail_uuid=mail.mail_uuid,
                    user_uuid=mail_user.user_uuid,
                    action="SEND_FAILED",
                    details=f"SMTP 발송 실패: {smtp_result.get('error')}"
                )
                db.add(fail_log)
            else:
                logger.info(f"✅ SMTP 발송 성공 - 조직: {current_org_id}, 메일 ID: {mail.mail_uuid}")
                
        except Exception as smtp_error:
            logger.error(f"❌ SMTP 발송 예외 - 조직: {current_org_id}, 메일 ID: {mail.mail_uuid}, 오류: {str(smtp_error)}")
            mail.status = MailStatus.FAILED
            
            # 실패 로그 추가
            fail_log = MailLog(
                mail_uuid=mail.mail_uuid,
                user_uuid=mail_user.user_uuid,
                action="SEND_FAILED",
                details=f"SMTP 발송 예외: {str(smtp_error)}"
            )
            db.add(fail_log)
        
        db.commit()
        
        logger.info(f"✅ 메일 발송 완료 (JSON) - 조직: {current_org_id}, 메일 ID: {mail.mail_uuid}, 수신자 수: {len(recipients)}")
        
        return MailSendResponse(
            success=True,
            message="메일이 성공적으로 발송되었습니다.",
            mail_uuid=mail.mail_uuid,
            sent_at=mail.sent_at
        )
        
    except HTTPException:
        db.rollback()
        raise
    except Exception as e:
        db.rollback()
        logger.error(f"❌ 메일 발송 실패 (JSON) - 조직: {current_org_id}, 사용자: {current_user.email}, 오류: {str(e)}")
        raise HTTPException(status_code=500, detail=f"메일 발송 중 오류가 발생했습니다: {str(e)}")


@router.get("/inbox", response_model=MailListWithPaginationResponse, summary="받은 메일함")
async def get_inbox_mails(
    page: int = Query(1, ge=1, description="페이지 번호"),
    limit: int = Query(20, ge=1, le=100, description="페이지당 항목 수"),
    search: Optional[str] = Query(None, description="검색어 (제목, 발신자)"),
    status: Optional[MailStatus] = Query(None, description="메일 상태 필터"),
    current_user: User = Depends(get_current_user),
    current_org_id: str = Depends(get_current_org_id),
    db: Session = Depends(get_db)
) -> MailListWithPaginationResponse:
    """받은 메일함 조회"""
    try:
        logger.info(f"📥 받은 메일함 조회 시작 - 조직: {current_org_id}, 사용자: {current_user.email}")
        
        # 메일 사용자 조회 (조직별 필터링)
        mail_user = db.query(MailUser).filter(
            and_(
                MailUser.user_uuid == current_user.user_uuid,
                MailUser.org_id == current_org_id
            )
        ).first()
        if not mail_user:
            logger.warning(f"⚠️ 메일 사용자 없음 - 조직: {current_org_id}, 사용자: {current_user.email}")
            raise HTTPException(status_code=404, detail="해당 조직에서 메일 사용자를 찾을 수 없습니다")
        
        # 받은 메일함 폴더 조회
        inbox_folder = db.query(MailFolder).filter(
            and_(
                MailFolder.user_uuid == mail_user.user_uuid,
                MailFolder.org_id == current_org_id,
                MailFolder.folder_type == FolderType.INBOX
            )
        ).first()
        
        if not inbox_folder:
            raise HTTPException(status_code=404, detail="Inbox folder not found")
        
        # 기본 쿼리 (조직별 필터링 포함)
        query = db.query(Mail).join(
            MailInFolder, Mail.mail_uuid == MailInFolder.mail_uuid
        ).filter(
            and_(
                MailInFolder.folder_uuid == inbox_folder.folder_uuid,
                Mail.org_id == current_org_id
            )
        )
        
        # 검색 조건 추가
        if search:
            query = query.filter(
                or_(
                    Mail.subject.ilike(f"%{search}%"),
                    Mail.body_text.ilike(f"%{search}%")
                )
            )
        
        # 상태 필터
        if status:
            query = query.filter(Mail.status == status)
        
        # 전체 개수
        total_count = query.count()
        
        # 페이지네이션
        offset = (page - 1) * limit
        mails = query.order_by(desc(Mail.created_at)).offset(offset).limit(limit).all()
        
        # 응답 데이터 구성
        mail_list = []
        for mail in mails:
            # 발신자 정보 (조직별 필터링)
            sender = db.query(MailUser).filter(
                and_(
                    MailUser.user_uuid == mail.sender_uuid,
                    MailUser.org_id == current_org_id
                )
            ).first()
            sender_email = sender.email if sender else "Unknown"
            
            # 수신자 정보
            recipients = db.query(MailRecipient).filter(MailRecipient.mail_uuid == mail.mail_uuid).all()
            to_emails = [r.recipient.email for r in recipients if r.recipient_type == RecipientType.TO and r.recipient]
            cc_emails = [r.recipient.email for r in recipients if r.recipient_type == RecipientType.CC and r.recipient]
            bcc_emails = [r.recipient.email for r in recipients if r.recipient_type == RecipientType.BCC and r.recipient]
            
            # 현재 사용자의 read_at 정보 조회
            current_recipient = db.query(MailRecipient).filter(
                and_(
                    MailRecipient.mail_uuid == mail.mail_uuid,
                    MailRecipient.recipient_uuid == mail_user.user_uuid
                )
            ).first()
            
            # 첨부파일 개수
            attachment_count = db.query(MailAttachment).filter(MailAttachment.mail_uuid == mail.mail_uuid).count()
            
            # 발송자 정보 구성
            sender_info = MailUserResponse(
                user_uuid=sender.user_uuid,
                email=sender.email,
                display_name=sender.display_name,
                is_active=sender.is_active,
                created_at=sender.created_at,
                updated_at=sender.updated_at
            ) if sender else None
            
            mail_response = MailListResponse(
                mail_uuid=mail.mail_uuid,
                subject=mail.subject,
                status=mail.status,
                is_draft=mail.is_draft,
                priority=mail.priority,
                sent_at=mail.sent_at,
                created_at=mail.created_at,
                sender=sender_info,
                recipient_count=len(recipients),
                attachment_count=attachment_count,
                is_read=current_recipient.read_at is not None if current_recipient else None
            )
            mail_list.append(mail_response)
        
        # 페이지네이션 정보
        total_pages = (total_count + limit - 1) // limit
        pagination = PaginationResponse(
            page=page,
            limit=limit,
            total=total_count,
            total_pages=total_pages,
            has_next=page < total_pages,
            has_prev=page > 1
        )
        
        logger.info(f"✅ 받은 메일함 조회 완료 - 조직: {current_org_id}, 사용자: {current_user.email}, 메일 수: {len(mail_list)}")
        
        return MailListWithPaginationResponse(
            mails=mail_list,
            pagination=pagination
        )
        
    except HTTPException:
        raise
    except Exception as e:
        logger.error(f"❌ 받은 메일함 조회 실패 - 조직: {current_org_id}, 사용자: {current_user.email}, 오류: {str(e)}")
        raise HTTPException(status_code=500, detail=f"받은 메일함 조회 중 오류가 발생했습니다: {str(e)}")


@router.get("/inbox/{mail_uuid}", response_model=MailDetailResponse, summary="받은 메일 상세 조회")
async def get_inbox_mail_detail(
    mail_uuid: str,
    current_user: User = Depends(get_current_user),
    current_org_id: str = Depends(get_current_org_id),
    db: Session = Depends(get_db)
) -> MailDetailResponse:
    """받은 메일 상세 조회"""
    try:
        logger.info(f"📧 get_inbox_mail_detail 시작 - 조직: {current_org_id}, 사용자: {current_user.email}, 메일UUID: {mail_uuid}")
        
        # 메일 조회 (조직별 격리)
        mail = db.query(Mail).filter(
            Mail.mail_uuid == mail_uuid,    
            Mail.org_id == current_org_id
        ).first()
        if not mail:
            raise HTTPException(status_code=404, detail="메일을 찾을 수 없습니다")
        
        # 발신자 정보 (조직별 격리)
        sender = db.query(MailUser).filter(
            MailUser.user_uuid == mail.sender_uuid,
            MailUser.org_id == current_org_id
        ).first()
        sender_email = sender.email if sender else "Unknown"
        
        # 수신자 정보
        recipients = db.query(MailRecipient).filter(MailRecipient.mail_uuid == mail.mail_uuid).all()
        to_emails = [r.recipient.email for r in recipients if r.recipient_type == RecipientType.TO and r.recipient]
        cc_emails = [r.recipient.email for r in recipients if r.recipient_type == RecipientType.CC and r.recipient]
        bcc_emails = [r.recipient.email for r in recipients if r.recipient_type == RecipientType.BCC and r.recipient]
        
        # 첨부파일 정보
        attachments = db.query(MailAttachment).filter(MailAttachment.mail_uuid == mail.mail_uuid).all()
        attachment_list = []
        for attachment in attachments:
            attachment_list.append({
                "id": attachment.id,
                "filename": attachment.filename,
                "file_size": attachment.file_size,
                "content_type": attachment.content_type
            })
        
        # 현재 사용자의 수신자 레코드 찾기 (조직별 격리)
        mail_user = db.query(MailUser).filter(
            MailUser.email == current_user.email,
            MailUser.org_id == current_org_id
        ).first()
        if not mail_user:
            raise HTTPException(status_code=404, detail="조직 내에서 메일 사용자를 찾을 수 없습니다")
        
        current_recipient = db.query(MailRecipient).filter(
            MailRecipient.mail_uuid == mail.mail_uuid,  
            MailRecipient.recipient_uuid == mail_user.user_uuid
        ).first()
        
        read_at = None
        if current_recipient:
            # 읽음 처리
            if not current_recipient.read_at:
                current_recipient.read_at = datetime.utcnow()
                db.commit()
            read_at = current_recipient.read_at
        
        logger.info(f"✅ get_inbox_mail_detail 완료 - 조직: {current_org_id}, 사용자: {current_user.email}, 메일UUID: {mail_uuid}")
        
        return MailDetailResponse(
            success=True,
            data={
                "mail_uuid": mail.mail_uuid,       
                "subject": mail.subject,
                "content": mail.body_text,
                "sender_email": sender_email,
                "to_emails": to_emails,
                "cc_emails": cc_emails,
                "bcc_emails": bcc_emails,
                "status": mail.status,
                "priority": mail.priority,
                "attachments": attachment_list,
                "created_at": mail.created_at,
                "sent_at": mail.sent_at,
                "read_at": read_at
            }
        )
        
    except Exception as e:
        logger.error(f"❌ get_inbox_mail_detail 실패 - 조직: {current_org_id}, 사용자: {current_user.email}, 메일UUID: {mail_uuid}, 에러: {str(e)}")
        raise HTTPException(status_code=500, detail=f"메일 상세 조회 중 오류가 발생했습니다: {str(e)}")


@router.get("/sent", response_model=MailListWithPaginationResponse, summary="보낸 메일함")
async def get_sent_mails(
    page: int = Query(1, ge=1, description="페이지 번호"),
    limit: int = Query(20, ge=1, le=100, description="페이지당 항목 수"),
    search: Optional[str] = Query(None, description="검색어 (제목, 수신자)"),
    current_user: User = Depends(get_current_user),
    current_org_id: str = Depends(get_current_org_id),
    db: Session = Depends(get_db)
) -> MailListWithPaginationResponse:
    """보낸 메일함 조회"""
    try:
        logger.info(f"📤 보낸 메일함 조회 시작 - 조직: {current_org_id}, 사용자: {current_user.email}")
        
        # 메일 사용자 조회 (조직별 필터링)
        mail_user = db.query(MailUser).filter(
            and_(
                MailUser.user_uuid == current_user.user_uuid,
                MailUser.org_id == current_org_id
            )
        ).first()
        if not mail_user:
            logger.warning(f"⚠️ 메일 사용자 없음 - 조직: {current_org_id}, 사용자: {current_user.email}")
            raise HTTPException(status_code=404, detail="해당 조직에서 메일 사용자를 찾을 수 없습니다")
        
        # 기본 쿼리 - 발신자가 현재 사용자인 메일 (조직별 필터링 포함)
        query = db.query(Mail).filter(
            and_(
                Mail.sender_uuid == mail_user.user_uuid,
                Mail.status == MailStatus.SENT,
                Mail.org_id == current_org_id
            )
        )
        
        # 검색 조건 추가
        if search:
            query = query.filter(
                or_(
                    Mail.subject.ilike(f"%{search}%"),
                    Mail.body_text.ilike(f"%{search}%")
                )
            )
        
        # 전체 개수
        total_count = query.count()
        
        # 페이지네이션
        offset = (page - 1) * limit
        mails = query.order_by(desc(Mail.sent_at)).offset(offset).limit(limit).all()
        
        # 응답 데이터 구성
        mail_list = []
        for mail in mails:
            # 수신자 정보
            recipients = db.query(MailRecipient).filter(MailRecipient.mail_uuid == mail.mail_uuid).all()
            to_emails = [r.recipient_email for r in recipients if r.recipient_type == RecipientType.TO]
            
            # 첨부파일 개수
            attachment_count = db.query(MailAttachment).filter(MailAttachment.mail_uuid == mail.mail_uuid).count()
            
            # 발송자 정보 구성
            sender_info = MailUserResponse(
                user_uuid=mail_user.user_uuid,
                email=mail_user.email,
                display_name=mail_user.display_name,
                is_active=mail_user.is_active,
                created_at=mail_user.created_at,
                updated_at=mail_user.updated_at
            )
            
            mail_response = MailListResponse(
                mail_uuid=mail.mail_uuid,
                subject=mail.subject,
                status=mail.status,
                is_draft=mail.is_draft,
                priority=mail.priority,
                sent_at=mail.sent_at,
                created_at=mail.created_at,
                sender=sender_info,
                recipient_count=len(recipients),
                attachment_count=attachment_count,
                is_read=None  # 보낸 메일함에서는 읽음 상태가 없음
            )
            mail_list.append(mail_response)
        
        # 페이지네이션 정보
        total_pages = (total_count + limit - 1) // limit
        pagination = PaginationResponse(
            page=page,
            limit=limit,
            total=total_count,
            total_pages=total_pages,
            has_next=page < total_pages,
            has_prev=page > 1
        )
        
        logger.info(f"✅ 보낸 메일함 조회 완료 - org_id: {current_org_id}, user: {current_user.email}, 메일 수: {len(mail_list)}")
        
        return MailListWithPaginationResponse(
            mails=mail_list,
            pagination=pagination
        )
        
    except HTTPException:
        raise
    except Exception as e:
        logger.error(f"❌ 보낸 메일함 조회 중 오류 발생 - org_id: {current_org_id}, user: {current_user.email}, error: {str(e)}")
        raise HTTPException(status_code=500, detail=f"보낸 메일함 조회 중 오류가 발생했습니다: {str(e)}")


@router.get("/sent/{mail_uuid}", response_model=MailDetailResponse, summary="보낸 메일 상세")
async def get_sent_mail_detail(
    mail_uuid: str,
    current_user: User = Depends(get_current_user),
    current_org_id: str = Depends(get_current_org_id),
    db: Session = Depends(get_db)
) -> MailDetailResponse:
    """보낸 메일 상세 조회"""
    try:
        logger.info(f"📧 보낸 메일 상세 조회 시작 - org_id: {current_org_id}, user: {current_user.email}, mail_uuid: {mail_uuid}")
        
        # 메일 사용자 조회 (조직별 필터링)
        mail_user = db.query(MailUser).filter(
            and_(
                MailUser.user_uuid == current_user.user_uuid,
                MailUser.org_id == current_org_id
            )
        ).first()
        if not mail_user:
            raise HTTPException(status_code=404, detail="해당 조직에서 메일 사용자를 찾을 수 없습니다")
        
        # 메일 조회 (조직별 필터링)
        mail = db.query(Mail).filter(
            and_(
                Mail.mail_uuid == mail_uuid,
                Mail.org_id == current_org_id,
                Mail.sender_uuid == mail_user.user_uuid
            )
        ).first()
        if not mail:
            raise HTTPException(status_code=404, detail="메일을 찾을 수 없거나 접근 권한이 없습니다")
        
        # 수신자 정보
        recipients = db.query(MailRecipient).filter(MailRecipient.mail_uuid == mail.mail_uuid).all()
        to_emails = [r.recipient_email for r in recipients if r.recipient_type == RecipientType.TO]
        cc_emails = [r.recipient_email for r in recipients if r.recipient_type == RecipientType.CC]
        bcc_emails = [r.recipient_email for r in recipients if r.recipient_type == RecipientType.BCC]
        
        # 첨부파일 정보
        attachments = db.query(MailAttachment).filter(MailAttachment.mail_uuid == mail.mail_uuid).all()
        attachment_list = []
        for attachment in attachments:
            attachment_list.append({
                "id": attachment.id,
                "filename": attachment.filename,
                "file_size": attachment.file_size,
                "content_type": attachment.content_type
            })
        
        logger.info(f"✅ 보낸 메일 상세 조회 완료 - org_id: {current_org_id}, user: {current_user.email}, mail_uuid: {mail_uuid}")
        
        return MailDetailResponse(
            success=True,
            data={
                "mail_uuid": mail.mail_uuid,
                "subject": mail.subject,
                "content": mail.body_text,
                "sender_email": mail_user.email,
                "to_emails": to_emails,
                "cc_emails": cc_emails,
                "bcc_emails": bcc_emails,
                "status": mail.status,
                "priority": mail.priority,
                "attachments": attachment_list,
                "created_at": mail.created_at,
                "sent_at": mail.sent_at,
                "read_at": None  # 보낸 메일에서는 read_at 정보가 없음
            }
        )
        
    except HTTPException:
        raise
    except Exception as e:
        logger.error(f"❌ 보낸 메일 상세 조회 중 오류 발생 - org_id: {current_org_id}, user: {current_user.email}, mail_uuid: {mail_uuid}, error: {str(e)}")
        raise HTTPException(status_code=500, detail=f"보낸 메일 상세 조회 중 오류가 발생했습니다: {str(e)}")


@router.get("/drafts", response_model=MailListWithPaginationResponse, summary="임시보관함")
async def get_draft_mails(
    page: int = Query(1, ge=1, description="페이지 번호"),
    limit: int = Query(20, ge=1, le=100, description="페이지당 항목 수"),
    search: Optional[str] = Query(None, description="검색어 (제목, 수신자)"),
    current_user: User = Depends(get_current_user),
    current_org_id: str = Depends(get_current_org_id),
    db: Session = Depends(get_db)
) -> MailListWithPaginationResponse:
    """임시보관함 조회"""
    try:
        logger.info(f"📧 임시보관함 조회 시작 - org_id: {current_org_id}, user: {current_user.email}")
        
        # 메일 사용자 조회 (조직별 필터링)
        mail_user = db.query(MailUser).filter(
            and_(
                MailUser.user_uuid == current_user.user_uuid,
                MailUser.org_id == current_org_id
            )
        ).first()
        if not mail_user:
            raise HTTPException(status_code=404, detail="해당 조직에서 메일 사용자를 찾을 수 없습니다")
        
        # 기본 쿼리 - 임시보관 상태인 메일 (조직별 필터링)
        query = db.query(Mail).filter(
            and_(
                Mail.sender_uuid == mail_user.user_uuid,    
                Mail.status == MailStatus.DRAFT,
                Mail.org_id == current_org_id
            )
        )
        
        # 검색 조건 추가
        if search:
            query = query.filter(
                or_(
                    Mail.subject.ilike(f"%{search}%"),
                    Mail.body_text.ilike(f"%{search}%")
                )
            )
        
        # 전체 개수
        total_count = query.count()
        
        # 페이지네이션
        offset = (page - 1) * limit
        mails = query.order_by(desc(Mail.created_at)).offset(offset).limit(limit).all()
        
        # 응답 데이터 구성
        mail_list = []
        for mail in mails:
            # 수신자 정보
            recipients = db.query(MailRecipient).filter(MailRecipient.mail_uuid == mail.mail_uuid).all()
            to_emails = [r.recipient_email for r in recipients if r.recipient_type == RecipientType.TO]
            
            # 첨부파일 개수
            attachment_count = db.query(MailAttachment).filter(MailAttachment.mail_uuid == mail.mail_uuid).count()
            
            mail_response = MailResponse(
                mail_uuid=mail.mail_uuid,
                subject=mail.subject or "(제목 없음)",
                sender_email=mail_user.email,
                to_emails=to_emails,
                status=mail.status,
                priority=mail.priority,
                has_attachments=attachment_count > 0,
                created_at=mail.created_at,
                sent_at=mail.sent_at,
                read_at=None  # Mail 모델에는 read_at 필드가 없음
            )
            mail_list.append(mail_response)
        
        # 페이지네이션 정보
        total_pages = (total_count + limit - 1) // limit
        pagination = PaginationResponse(
            page=page,
            limit=limit,
            total=total_count,
            total_pages=total_pages,
            has_next=page < total_pages,
            has_prev=page > 1
        )
        
        logger.info(f"✅ 임시보관함 조회 완료 - org_id: {current_org_id}, user: {current_user.email}, 메일 수: {len(mail_list)}")
        
        return MailListWithPaginationResponse(
            mails=mail_list,
            pagination=pagination
        )
        
    except HTTPException:
        raise
    except Exception as e:
        logger.error(f"❌ 임시보관함 조회 중 오류 발생 - org_id: {current_org_id}, user: {current_user.email}, error: {str(e)}")
        raise HTTPException(status_code=500, detail=f"임시보관함 조회 중 오류가 발생했습니다: {str(e)}")


@router.get("/drafts/{mail_uuid}", response_model=MailDetailResponse, summary="임시보관함 메일 상세 조회")
async def get_draft_mail_detail(
    mail_uuid: str,
    db: Session = Depends(get_db),
    current_user: User = Depends(get_current_user)
) -> MailDetailResponse:
    """임시보관함 메일 상세 조회"""
    try:
        # 메일 조회
        mail = db.query(Mail).filter(Mail.mail_uuid == mail_uuid).first()
        if not mail:
            raise HTTPException(status_code=404, detail="Mail not found")
        
        # 메일 사용자 조회
        mail_user = db.query(MailUser).filter(MailUser.user_uuid == current_user.user_uuid).first()
        if not mail_user or mail.sender_uuid != mail_user.user_uuid:
            raise HTTPException(status_code=403, detail="Access denied")
        
        # 수신자 정보
        recipients = db.query(MailRecipient).filter(MailRecipient.mail_uuid == mail.mail_uuid).all()    
        to_emails = [r.recipient_email for r in recipients if r.recipient_type == RecipientType.TO]
        cc_emails = [r.recipient_email for r in recipients if r.recipient_type == RecipientType.CC]
        bcc_emails = [r.recipient_email for r in recipients if r.recipient_type == RecipientType.BCC]
        
        # 첨부파일 정보
        attachments = db.query(MailAttachment).filter(MailAttachment.mail_uuid == mail.mail_uuid).all()
        attachment_list = []
        for attachment in attachments:
            attachment_list.append({
                "id": attachment.id,
                "filename": attachment.filename,
                "file_size": attachment.file_size,
                "content_type": attachment.content_type
            })
        
        return MailDetailResponse(
            success=True,
            data={
                "mail_uuid": mail.mail_uuid,
                "subject": mail.subject,
                "content": mail.body_text,
                "sender_email": mail_user.email,
                "to_emails": to_emails,
                "cc_emails": cc_emails,
                "bcc_emails": bcc_emails,
                "status": mail.status,
                "priority": mail.priority,
                "attachments": attachment_list,
                "created_at": mail.created_at,
                "sent_at": mail.sent_at,
                "read_at": None  # 임시보관함 메일에서는 read_at 정보가 없음
            }
        )
        
    except Exception as e:
        logger.error(f"Error fetching draft mail detail: {str(e)}")
        raise HTTPException(status_code=500, detail=f"임시보관함 메일 상세 조회 중 오류가 발생했습니다: {str(e)}")


@router.get("/trash", response_model=MailListWithPaginationResponse, summary="휴지통")
async def get_deleted_mails(
    db: Session = Depends(get_db),
    current_user: User = Depends(get_current_user),
    current_org_id: str = Depends(get_current_org_id),
    page: int = Query(1, ge=1, description="Page number"),
    limit: int = Query(20, ge=1, le=100, description="Items per page"), 
    search: Optional[str] = Query(None, description="Search keyword"),
    status: Optional[MailStatus] = Query(None, description="Mail status filter")
) -> MailListWithPaginationResponse:
    """휴지통 메일 조회"""
    try:
        logger.info(f"📧 get_deleted_mails 시작 - 조직: {current_org_id}, 사용자: {current_user.email}, 페이지: {page}, 제한: {limit}")
        
        # 메일 사용자 조회 (조직별 필터링 추가)
        mail_user = db.query(MailUser).filter(
            MailUser.user_uuid == current_user.user_uuid,
            MailUser.org_id == current_org_id
        ).first()
        
        if not mail_user:
            logger.warning(f"⚠️ 메일 사용자를 찾을 수 없음 - 조직: {current_org_id}, 사용자: {current_user.email}")
            raise HTTPException(status_code=404, detail="조직 내에서 메일 사용자를 찾을 수 없습니다")
        
        # 휴지통 폴더 조회
        trash_folder = db.query(MailFolder).filter(
            and_(
                MailFolder.user_uuid == mail_user.user_uuid,
                MailFolder.org_id == current_org_id,
                MailFolder.folder_type == FolderType.TRASH
            )
        ).first()
        
        if not trash_folder:
            logger.warning(f"⚠️ 휴지통 폴더를 찾을 수 없음 - 사용자: {mail_user.user_uuid}")
            raise HTTPException(status_code=404, detail="휴지통 폴더를 찾을 수 없습니다")
        
        # 기본 쿼리 (조직별 필터링 추가)
        query = db.query(Mail).join(
            MailInFolder, Mail.mail_uuid == MailInFolder.mail_uuid
        ).filter(
            Mail.org_id == current_org_id,
            MailInFolder.folder_uuid == trash_folder.folder_uuid
        )
        
        # 검색 조건 추가
        if search:
            query = query.filter(
                or_(
                    Mail.subject.ilike(f"%{search}%"),
                    Mail.body_text.ilike(f"%{search}%")
                )
            )
        
        # 상태 필터
        if status:
            query = query.filter(Mail.status == status)
        
        # 전체 개수
        total_count = query.count()
        
        # 페이지네이션
        offset = (page - 1) * limit
        mails = query.order_by(desc(Mail.created_at)).offset(offset).limit(limit).all()
        
        # 응답 데이터 구성
        mail_list = []
        for mail in mails:
            # 발신자 정보
            sender = db.query(MailUser).filter(MailUser.user_uuid == mail.sender_uuid).first()
            sender_email = sender.email if sender else "Unknown"
            
            # 수신자 정보
            recipients = db.query(MailRecipient).filter(MailRecipient.mail_uuid == mail.mail_uuid).all()    
            to_emails = [r.recipient.email for r in recipients if r.recipient_type == RecipientType.TO and r.recipient]
            
            # 첨부파일 개수
            attachment_count = db.query(MailAttachment).filter(MailAttachment.mail_uuid == mail.mail_uuid).count()
            
            mail_response = MailResponse(
                mail_uuid=mail.mail_uuid,
                subject=mail.subject,
                sender_email=sender_email,
                to_emails=to_emails,
                status=mail.status,
                priority=mail.priority,
                has_attachments=attachment_count > 0,
                created_at=mail.created_at,
                sent_at=mail.sent_at,
                read_at=None  # Mail 모델에는 read_at 필드가 없음
            )
            mail_list.append(mail_response)
        
        # 페이지네이션 정보
        total_pages = (total_count + limit - 1) // limit
        pagination = PaginationResponse(
            page=page,
            limit=limit,
            total=total_count,
            total_pages=total_pages,
            has_next=page < total_pages,
            has_prev=page > 1
        )
        
        logger.info(f"✅ get_deleted_mails 완료 - 조직: {current_org_id}, 사용자: {current_user.email}, 메일 수: {len(mail_list)}")
        
        return MailListWithPaginationResponse(
            mails=mail_list,
            pagination=pagination
        )
        
    except HTTPException:
        raise
    except Exception as e:
        logger.error(f"❌ get_deleted_mails 오류 - 조직: {current_org_id}, 사용자: {current_user.email}, 에러: {str(e)}")
        raise HTTPException(status_code=500, detail=f"휴지통 조회 중 오류가 발생했습니다: {str(e)}")


@router.get("/trash/{mail_uuid}", response_model=MailDetailResponse, summary="휴지통 메일 상세 조회")
async def get_trash_mail_detail(
    mail_uuid: str,
    db: Session = Depends(get_db),
    current_user: User = Depends(get_current_user),
    current_org_id: str = Depends(get_current_org_id)
) -> MailDetailResponse:
    """휴지통 메일 상세 조회"""
    try:
        logger.info(f"📧 get_trash_mail_detail 시작 - 조직: {current_org_id}, 사용자: {current_user.email}, 메일UUID: {mail_uuid}")
        
        # 메일 사용자 조회 (조직별 필터링 추가)
        mail_user = db.query(MailUser).filter(
            MailUser.user_uuid == current_user.user_uuid,
            MailUser.org_id == current_org_id
        ).first()
        
        if not mail_user:
            logger.warning(f"⚠️ 메일 사용자를 찾을 수 없음 - 조직: {current_org_id}, 사용자: {current_user.email}")
            raise HTTPException(status_code=404, detail="조직 내에서 메일 사용자를 찾을 수 없습니다")
        
        # 메일 조회 (조직별 필터링 추가)
        mail = db.query(Mail).filter(
            Mail.mail_uuid == mail_uuid,
            Mail.org_id == current_org_id
        ).first()
        
        if not mail:
            logger.warning(f"⚠️ 메일을 찾을 수 없음 - 조직: {current_org_id}, 메일UUID: {mail_uuid}")
            raise HTTPException(status_code=404, detail="조직 내에서 메일을 찾을 수 없습니다")
        
        # 발신자 정보
        sender = db.query(MailUser).filter(MailUser.user_uuid == mail.sender_uuid).first()
        sender_email = sender.email if sender else "Unknown"
        
        # 수신자 정보
        recipients = db.query(MailRecipient).filter(MailRecipient.mail_uuid == mail.mail_uuid).all()
        to_emails = [r.recipient.email for r in recipients if r.recipient_type == RecipientType.TO]
        cc_emails = [r.recipient.email for r in recipients if r.recipient_type == RecipientType.CC]
        bcc_emails = [r.recipient.email for r in recipients if r.recipient_type == RecipientType.BCC]
        
        # 첨부파일 정보
        attachments = db.query(MailAttachment).filter(MailAttachment.mail_uuid == mail.mail_uuid).all()
        attachment_list = []
        for attachment in attachments:
            attachment_list.append({
                "id": attachment.id,
                "filename": attachment.filename,
                "file_size": attachment.file_size,
                "content_type": attachment.content_type
            })
        
        logger.info(f"✅ get_trash_mail_detail 완료 - 조직: {current_org_id}, 사용자: {current_user.email}, 메일UUID: {mail_uuid}")
        
        return MailDetailResponse(
            success=True,
            data={
                "id": mail.mail_uuid,
                "subject": mail.subject,
                "content": mail.body_text,
                "sender_email": sender_email,
                "to_emails": to_emails,
                "cc_emails": cc_emails,
                "bcc_emails": bcc_emails,
                "status": mail.status,
                "priority": mail.priority,
                "attachments": attachment_list,
                "created_at": mail.created_at,
                "sent_at": mail.sent_at,
                "read_at": None  # 휴지통 메일에서는 read_at 정보가 없음
            }
        )
        
    except HTTPException:
        raise
    except Exception as e:
        logger.error(f"❌ get_trash_mail_detail 오류 - 조직: {current_org_id}, 사용자: {current_user.email}, 메일UUID: {mail_uuid}, 에러: {str(e)}")
        raise HTTPException(status_code=500, detail=f"휴지통 메일 상세 조회 중 오류가 발생했습니다: {str(e)}")


@router.get("/attachments/{attachment_id}", response_model=None, summary="첨부파일 다운로드")
async def download_attachment(
    attachment_id: str,
    current_user: User = Depends(get_current_user),
    db: Session = Depends(get_db),
    current_org_id: str = Depends(get_current_org_id)
) -> FileResponse:
    """첨부파일 다운로드"""
    try:
        logger.info(f"📧 download_attachment 시작 - 조직: {current_org_id}, 사용자: {current_user.email}, 첨부파일ID: {attachment_id}")
        
        # 메일 사용자 조회 (조직별 필터링 추가)
        mail_user = db.query(MailUser).filter(
            MailUser.user_uuid == current_user.user_uuid,
            MailUser.org_id == current_org_id
        ).first()
        
        if not mail_user:
            logger.warning(f"⚠️ 메일 사용자를 찾을 수 없음 - 조직: {current_org_id}, 사용자: {current_user.email}")
            raise HTTPException(status_code=404, detail="조직 내에서 메일 사용자를 찾을 수 없습니다")
        
        # 첨부파일 조회 (attachment_uuid 사용)
        attachment = db.query(MailAttachment).filter(MailAttachment.attachment_uuid == attachment_id).first()
        if not attachment:
            logger.warning(f"⚠️ 첨부파일을 찾을 수 없음 - 첨부파일ID: {attachment_id}")
            raise HTTPException(status_code=404, detail="첨부파일을 찾을 수 없습니다")
        
        # 메일 조회 (조직별 필터링 추가)
        mail = db.query(Mail).filter(
            Mail.mail_uuid == attachment.mail_uuid,
            Mail.org_id == current_org_id
        ).first()
        
        if not mail:
            logger.warning(f"⚠️ 메일을 찾을 수 없음 - 조직: {current_org_id}, 메일UUID: {attachment.mail_uuid}")
            raise HTTPException(status_code=404, detail="조직 내에서 메일을 찾을 수 없습니다")
        
        # 발신자 확인
        is_sender = mail.sender_uuid == mail_user.user_uuid 
        
        # 수신자 확인
        is_recipient = db.query(MailRecipient).filter(
            and_(
                MailRecipient.mail_uuid == mail.mail_uuid,
                MailRecipient.recipient_email == mail_user.email
            )
        ).first() is not None
        
        if not (is_sender or is_recipient):
            logger.warning(f"⚠️ 첨부파일 접근 권한 없음 - 조직: {current_org_id}, 사용자: {current_user.email}, 첨부파일ID: {attachment_id}")
            raise HTTPException(status_code=403, detail="첨부파일에 대한 접근 권한이 없습니다")
        
        # 파일 존재 확인
        if not os.path.exists(attachment.file_path):
            logger.warning(f"⚠️ 첨부파일이 존재하지 않음 - 경로: {attachment.file_path}")
            raise HTTPException(status_code=404, detail="첨부파일이 존재하지 않습니다")
        
        logger.info(f"✅ download_attachment 완료 - 조직: {current_org_id}, 사용자: {current_user.email}, 첨부파일: {attachment.filename}")
        
        return FileResponse(
            path=attachment.file_path,
            filename=attachment.filename,
            media_type=attachment.content_type
        )
        
    except HTTPException:
        raise
    except Exception as e:
        logger.error(f"❌ download_attachment 오류 - 조직: {current_org_id}, 사용자: {current_user.email}, 첨부파일ID: {attachment_id}, 에러: {str(e)}")
        raise HTTPException(status_code=500, detail=f"첨부파일 다운로드 중 오류가 발생했습니다: {str(e)}")<|MERGE_RESOLUTION|>--- conflicted
+++ resolved
@@ -112,11 +112,7 @@
                         # 조직 내에 없는 경우 외부 사용자로 임시 생성
                         external_user_uuid = str(uuid.uuid4())
                         recipient_user = MailUser(
-<<<<<<< HEAD
-                            user_id=mail_user.user_id,  # user_id 추가
-=======
                             user_uuid=external_user_uuid,
->>>>>>> d7d51132
                             email=email,
                             password_hash="external_user",  # 외부 사용자 표시
                             is_active=False,
@@ -186,11 +182,7 @@
                         # 조직 내에 없는 경우 외부 사용자로 임시 생성
                         external_user_uuid = str(uuid.uuid4())
                         recipient_user = MailUser(
-<<<<<<< HEAD
-                            user_id=mail_user.user_id,  # user_id 추가
-=======
                             user_uuid=external_user_uuid,
->>>>>>> d7d51132
                             email=email,
                             password_hash="external_user",  # 외부 사용자 표시
                             is_active=False,
